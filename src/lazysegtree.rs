--- conflicted
+++ resolved
@@ -350,14 +350,10 @@
 
 // TODO is it useful?
 use std::{
-<<<<<<< HEAD
     cmp::Ordering,
     fmt::{Debug, Error, Formatter, Write},
     iter::{empty, repeat_with, FromIterator},
-=======
-    fmt::{Debug, Error, Formatter, Write},
     ops::{Bound, RangeBounds},
->>>>>>> 71c34742
 };
 impl<F> Debug for LazySegtree<F>
 where
@@ -385,13 +381,9 @@
 
 #[cfg(test)]
 mod tests {
-<<<<<<< HEAD
+    use std::ops::{Bound::*, RangeBounds};
+
     use crate::{Additive, LazySegtree, MapMonoid, Max};
-=======
-    use std::ops::{Bound::*, RangeBounds};
-
-    use crate::{LazySegtree, MapMonoid, Max};
->>>>>>> 71c34742
 
     struct MaxAdd;
     impl MapMonoid for MaxAdd {
@@ -511,7 +503,6 @@
         }
     }
 
-<<<<<<< HEAD
     #[test]
     fn test_from_vec() {
         struct IdAdditive;
@@ -552,7 +543,8 @@
         let v = vec![314, 159, 265, 897, 932, 1, 2, 4];
         let tree = LazySegtree::<IdAdditive>::from_vec(v, 5);
         assert_eq!(&tree.d[1..], &ans_124[..]);
-=======
+    }
+
     fn check(base: &[i32], segtree: &mut LazySegtree<MaxAdd>, range: impl RangeBounds<usize>) {
         let expected = base
             .iter()
@@ -562,6 +554,5 @@
             .copied()
             .unwrap_or(i32::min_value());
         assert_eq!(segtree.prod(range), expected);
->>>>>>> 71c34742
     }
 }