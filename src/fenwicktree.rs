<<<<<<< HEAD
use std::{iter::FromIterator, ops::AddAssign};
=======
use std::ops::{Bound, RangeBounds};
>>>>>>> 3d756db6

use crate::num_traits::Zero;

// Reference: https://en.wikipedia.org/wiki/Fenwick_tree
pub struct FenwickTree<T> {
    n: usize,
    ary: Vec<T>,
}

impl<T: Clone + AddAssign<T> + Zero> FenwickTree<T> {
    pub fn new(n: usize) -> Self {
        FenwickTree {
            n,
            ary: vec![T::zero(); n],
        }
    }
    pub fn accum(&self, mut idx: usize) -> T {
        let mut sum = T::zero();
        while idx > 0 {
            sum += self.ary[idx - 1].clone();
            idx &= idx - 1;
        }
        sum
    }
    /// performs data[idx] += val;
    pub fn add<U: Clone>(&mut self, mut idx: usize, val: U)
    where
        T: AddAssign<U>,
    {
        let n = self.n;
        idx += 1;
        while idx <= n {
            self.ary[idx - 1] += val.clone();
            idx += idx & idx.wrapping_neg();
        }
    }
    /// Returns data[l] + ... + data[r - 1].
    pub fn sum<R>(&self, range: R) -> T
    where
        T: std::ops::Sub<Output = T>,
        R: RangeBounds<usize>,
    {
        let r = match range.end_bound() {
            Bound::Included(r) => r + 1,
            Bound::Excluded(r) => *r,
            Bound::Unbounded => self.n,
        };
        let l = match range.start_bound() {
            Bound::Included(l) => *l,
            Bound::Excluded(l) => l + 1,
            Bound::Unbounded => return self.accum(r),
        };
        self.accum(r) - self.accum(l)
    }
}
impl<T: Clone + AddAssign<T>> From<Vec<T>> for FenwickTree<T> {
    fn from(mut ary: Vec<T>) -> Self {
        for i in 1..=ary.len() {
            let j = i + (i & i.wrapping_neg());
            if j <= ary.len() {
                let add = ary[i - 1].clone();
                ary[j - 1] += add;
            }
        }
        Self { n: ary.len(), ary }
    }
}
impl<T: Clone + AddAssign<T>> FromIterator<T> for FenwickTree<T> {
    fn from_iter<I: IntoIterator<Item = T>>(iter: I) -> Self {
        iter.into_iter().collect::<Vec<_>>().into()
    }
}

#[cfg(test)]
mod tests {
    use super::*;
    use std::ops::Bound::*;

    #[test]
    fn fenwick_tree_works() {
        let mut bit = FenwickTree::<i64>::new(5);
        // [1, 2, 3, 4, 5]
        for i in 0..5 {
            bit.add(i, i as i64 + 1);
        }
        assert_eq!(bit.sum(0..5), 15);
        assert_eq!(bit.sum(0..4), 10);
        assert_eq!(bit.sum(1..3), 5);

        assert_eq!(bit.sum(..), 15);
        assert_eq!(bit.sum(..2), 3);
        assert_eq!(bit.sum(..=2), 6);
        assert_eq!(bit.sum(1..), 14);
        assert_eq!(bit.sum(1..=3), 9);
        assert_eq!(bit.sum((Excluded(0), Included(2))), 5);
    }

    #[test]
    fn from_iter_works() {
        let tree = FenwickTree::from_iter(vec![1, 2, 3, 4, 5].iter().map(|x| x * 2));
        let internal = vec![2, 4, 6, 8, 10];
        for j in 0..=internal.len() {
            for i in 0..=j {
                assert_eq!(tree.sum(i, j), internal[i..j].iter().sum::<i32>());
            }
        }
    }
}<|MERGE_RESOLUTION|>--- conflicted
+++ resolved
@@ -1,8 +1,7 @@
-<<<<<<< HEAD
-use std::{iter::FromIterator, ops::AddAssign};
-=======
-use std::ops::{Bound, RangeBounds};
->>>>>>> 3d756db6
+use std::{
+    iter::FromIterator,
+    ops::{AddAssign, Bound, RangeBounds},
+};
 
 use crate::num_traits::Zero;
 
@@ -106,7 +105,7 @@
         let internal = vec![2, 4, 6, 8, 10];
         for j in 0..=internal.len() {
             for i in 0..=j {
-                assert_eq!(tree.sum(i, j), internal[i..j].iter().sum::<i32>());
+                assert_eq!(tree.sum(i..j), internal[i..j].iter().sum::<i32>());
             }
         }
     }
