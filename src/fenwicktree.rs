--- conflicted
+++ resolved
@@ -1,8 +1,7 @@
-<<<<<<< HEAD
-use std::iter::repeat_with;
-=======
-use std::ops::{Bound, RangeBounds};
->>>>>>> 3d756db6
+use std::{
+    iter::repeat_with,
+    ops::{Bound, RangeBounds},
+};
 
 use crate::num_traits::Zero;
 
