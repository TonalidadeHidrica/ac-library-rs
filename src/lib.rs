--- conflicted
+++ resolved
@@ -18,16 +18,12 @@
 pub(crate) mod internal_scc;
 pub(crate) mod internal_type_traits;
 
-<<<<<<< HEAD
-pub use fenwicktree::FenwickTree;
-pub use maxflow::{MfCapacity, MfGraph, Edge};
-=======
 pub use dsu::Dsu;
 pub use fenwicktree::FenwickTree;
 pub use math::{crt, floor_sum, inv_mod, pow_mod};
+pub use maxflow::{Edge, MfCapacity, MfGraph};
 pub use mincostflow::MinCostFlowGraph;
 pub use string::{
     lcp_array, lcp_array_arbitrary, suffix_array, suffix_array_arbitrary, suffix_array_manual,
     z_algorithm, z_algorithm_arbitrary,
-};
->>>>>>> bd581390
+};