[package]
name = "ac-library-rs"
version = "0.1.0"
authors = ["rust-lang-ja Developers"]
edition = "2018"
description = "A Rust port of AtCoder Library (ACL)."
license = "CC0-1.0"
repository = "https://github.com/rust-lang-ja/ac-library-rs"
keywords = ["competitive"]
categories = ["algorithms", "data-structures"]
publish = false

# See more keys and their definitions at https://doc.rust-lang.org/cargo/reference/manifest.html

[dependencies]
<<<<<<< HEAD
num-traits = { version = "0.2.11", optional = true }
=======
num-traits = { version = "0.2.15", optional = true }
>>>>>>> fd5ce0b6

[dev-dependencies]
proconio = "=0.3.6"
proconio-derive = "0.2.1"
rand = "0.7.3"<|MERGE_RESOLUTION|>--- conflicted
+++ resolved
@@ -13,11 +13,7 @@
 # See more keys and their definitions at https://doc.rust-lang.org/cargo/reference/manifest.html
 
 [dependencies]
-<<<<<<< HEAD
-num-traits = { version = "0.2.11", optional = true }
-=======
 num-traits = { version = "0.2.15", optional = true }
->>>>>>> fd5ce0b6
 
 [dev-dependencies]
 proconio = "=0.3.6"
